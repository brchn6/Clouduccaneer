--- conflicted
+++ resolved
@@ -5,13 +5,10 @@
 from typing import Optional, Dict, List
 from .utils import load_config
 from . import ytwrap
-<<<<<<< HEAD
 from .renamer import plan_renames, apply_changes
 import json
 import sys
-=======
 from . import spotwrap
->>>>>>> 653d7ad9
 
 app = typer.Typer(help="CloudBuccaneer — fetch + fix SoundCloud and Spotify downloads")
 
@@ -199,6 +196,8 @@
                 removed += 1
             except Exception as e:
                 print("Skip (error):", p, e)
+
+
 @app.command("fetch-spotify")
 def fetch_spotify(url: str,
                  dest: Path = typer.Option(None, "--dest", help="Destination directory"),
@@ -345,5 +344,100 @@
     
     return "\n".join(summary_lines)
 
+@app.command()
+def summarize(
+    conversation: str = typer.Argument(..., help="Conversation input as JSON string or file path"),
+    output: Optional[Path] = typer.Option(None, "--output", "-o", help="Output file for summary")):
+    """
+    Create a detailed summary from a series of user/assistant message pairs.
+    Conversation can be provided as JSON string or file path.
+    """
+    try:
+        # Try to load as file path first
+        conv_path = Path(conversation)
+        if conv_path.exists():
+            with conv_path.open('r', encoding='utf-8') as f:
+                conversation_data = json.load(f)
+        else:
+            # Try to parse as JSON string
+            conversation_data = json.loads(conversation)
+    except (json.JSONDecodeError, FileNotFoundError):
+        print("Error: Invalid JSON format or file not found.")
+        raise typer.Exit(code=1)
+    
+    # Validate conversation structure
+    if not isinstance(conversation_data, list):
+        print("It seems that the conversation you intended to provide is incomplete. Please provide the full series of user/assistant message pairs so I can create a detailed summary for you.")
+        raise typer.Exit(code=1)
+    
+    # Check if conversation contains valid message pairs
+    valid_pairs = 0
+    for item in conversation_data:
+        if isinstance(item, dict) and 'role' in item and 'content' in item:
+            if item['role'] in ['user', 'assistant'] and item['content'].strip():
+                valid_pairs += 1
+    
+    if valid_pairs < 2:  # Need at least one user and one assistant message
+        print("It seems that the conversation you intended to provide is incomplete. Please provide the full series of user/assistant message pairs so I can create a detailed summary for you.")
+        raise typer.Exit(code=1)
+    
+    # Create summary
+    summary = _create_conversation_summary(conversation_data)
+    
+    if output:
+        output.parent.mkdir(parents=True, exist_ok=True)
+        with output.open('w', encoding='utf-8') as f:
+            f.write(summary)
+        print(f"Summary written to: {output}")
+    else:
+        print(summary)
+
+def _create_conversation_summary(conversation_data: List[Dict]) -> str:
+    """Generate a detailed summary from conversation data."""
+    user_messages = []
+    assistant_messages = []
+    
+    for msg in conversation_data:
+        if msg.get('role') == 'user' and msg.get('content', '').strip():
+            user_messages.append(msg['content'].strip())
+        elif msg.get('role') == 'assistant' and msg.get('content', '').strip():
+            assistant_messages.append(msg['content'].strip())
+    
+    summary_lines = [
+        "# Conversation Summary",
+        "",
+        f"**Total Messages:** {len(conversation_data)}",
+        f"**User Messages:** {len(user_messages)}",
+        f"**Assistant Messages:** {len(assistant_messages)}",
+        "",
+        "## Key Topics Discussed:",
+    ]
+    
+    # Extract key topics from user messages
+    topics = set()
+    for msg in user_messages[:5]:  # Look at first 5 user messages for topics
+        words = msg.lower().split()
+        # Simple keyword extraction
+        for word in words:
+            if len(word) > 4 and word.isalpha():
+                topics.add(word)
+    
+    for topic in sorted(list(topics)[:10]):  # Limit to 10 topics
+        summary_lines.append(f"- {topic.title()}")
+    
+    summary_lines.extend([
+        "",
+        "## Conversation Flow:",
+        f"The conversation began with user asking about {user_messages[0][:50] + '...' if len(user_messages[0]) > 50 else user_messages[0]}",
+    ])
+    
+    if len(assistant_messages) > 0:
+        summary_lines.append(f"Assistant responded with {assistant_messages[0][:50] + '...' if len(assistant_messages[0]) > 50 else assistant_messages[0]}")
+    
+    if len(user_messages) > 1:
+        summary_lines.append(f"The conversation continued with {len(user_messages) - 1} additional user message(s).")
+    
+    return "\n".join(summary_lines)
+
 if __name__ == "__main__":
     app()